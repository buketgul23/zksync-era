--- conflicted
+++ resolved
@@ -4,11 +4,7 @@
 
 export default {
     zksolc: {
-<<<<<<< HEAD
-        version: '1.3.22',
-=======
         // version: 'prerelease-0640c18-test-zkvm-v1.5.0',
->>>>>>> 0eba2f6a
         compilerSource: 'binary',
         settings: {
             compilerPath: COMPILER_PATH,
