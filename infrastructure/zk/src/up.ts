--- conflicted
+++ resolved
@@ -4,32 +4,21 @@
 
 // Make sure that the volumes exists before starting the containers.
 export function createVolumes() {
-<<<<<<< HEAD
-    fs.mkdirSync(`${process.env.ZKSYNC_HOME}/volumes/geth`, { recursive: true });
-    fs.mkdirSync(`${process.env.ZKSYNC_HOME}/volumes/prysm/beacon`, { recursive: true });
-    fs.mkdirSync(`${process.env.ZKSYNC_HOME}/volumes/prysm/validator`, { recursive: true });
-=======
     fs.mkdirSync(`${process.env.ZKSYNC_HOME}/volumes/reth/data`, { recursive: true });
->>>>>>> ea5c6845
     fs.mkdirSync(`${process.env.ZKSYNC_HOME}/volumes/postgres`, { recursive: true });
 }
 
-export async function up(runObservability: boolean, composeFile?: string) {
+export async function up(composeFile?: string) {
     if (composeFile) {
         await utils.spawn(`docker compose -f ${composeFile} up -d`);
     } else {
         await utils.spawn('docker compose up -d');
-    }
-
-    if (runObservability) {
-        await utils.spawn(`docker compose -f ./target/dockprom/docker-compose.yml up -d`);
     }
 }
 
 export const command = new Command('up')
     .description('start development containers')
     .option('--docker-file <dockerFile>', 'path to a custom docker file')
-    .option('--run-observability', 'whether to run observability stack')
     .action(async (cmd) => {
-        await up(cmd.runObservability, cmd.dockerFile);
+        await up(cmd.dockerFile);
     });