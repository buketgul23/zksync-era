--- conflicted
+++ resolved
@@ -66,11 +66,8 @@
             deploy: deployTestTokens,
             args: ['--private-key', deployerPrivateKey, '--envFile', process.env.CHAIN_ETH_NETWORK!]
         },
-<<<<<<< HEAD
-        deployerPrivateKeyArgs: ['--private-key', deployerPrivateKey, '--owner-address', governorAdrress]
-=======
+        deployerPrivateKeyArgs: ['--private-key', deployerPrivateKey, '--owner-address', governorAdrress],
         validiumMode: false
->>>>>>> 0a5407e9
     };
 
     await init(initArgs);
@@ -815,11 +812,8 @@
             deploy: deployTestTokens,
             args: ['--private-key', deployerPrivateKey, '--envFile', process.env.CHAIN_ETH_NETWORK!]
         },
-<<<<<<< HEAD
-        deployerPrivateKeyArgs: ['--private-key', deployerPrivateKey]
-=======
+        deployerPrivateKeyArgs: ['--private-key', deployerPrivateKey],
         validiumMode: false
->>>>>>> 0a5407e9
     };
 
     if (!cmd.skipEnvSetup) {
