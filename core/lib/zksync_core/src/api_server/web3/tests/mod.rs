use std::{collections::HashMap, time::Instant};

use assert_matches::assert_matches;
use async_trait::async_trait;
use jsonrpsee::core::ClientError;
use tokio::sync::watch;
use zksync_config::configs::{
    api::Web3JsonRpcConfig,
    chain::{NetworkConfig, StateKeeperConfig},
    ContractsConfig,
};
use zksync_dal::{transactions_dal::L2TxSubmissionResult, ConnectionPool, StorageProcessor};
use zksync_health_check::CheckHealth;
use zksync_system_constants::{L2_ETH_TOKEN_ADDRESS, TRANSFER_EVENT_TOPIC};
use zksync_types::{
    api,
<<<<<<< HEAD
    api::ApiEthTransferEvents,
    block::{BlockGasCount, MiniblockHeader},
=======
    block::MiniblockHeader,
>>>>>>> 8f55cae3
    fee::TransactionExecutionMetrics,
    get_nonce_key,
    l2::L2Tx,
    storage::get_code_key,
    tx::{
        tx_execution_info::TxExecutionStatus, ExecutionMetrics, IncludedTxLocation,
        TransactionExecutionResult,
    },
    utils::storage_key_for_eth_balance,
    AccountTreeId, Address, L1BatchNumber, Nonce, StorageKey, StorageLog, VmEvent, H256, U64,
};
use zksync_web3_decl::{
    jsonrpsee::{http_client::HttpClient, types::error::ErrorCode},
    namespaces::{EthNamespaceClient, ZksNamespaceClient},
};

use super::{metrics::ApiTransportLabel, *};
use crate::{
    api_server::{
        execution_sandbox::testonly::MockTransactionExecutor,
        tx_sender::tests::create_test_tx_sender,
    },
    genesis::{ensure_genesis_state, GenesisParams},
    utils::testonly::{
        create_l1_batch, create_l1_batch_metadata, create_l2_transaction, create_miniblock,
        prepare_empty_recovery_snapshot, prepare_recovery_snapshot,
    },
};

mod debug;
mod filters;
mod snapshots;
mod vm;
mod ws;

const TEST_TIMEOUT: Duration = Duration::from_secs(10);
const POLL_INTERVAL: Duration = Duration::from_millis(50);

impl ApiServerHandles {
    /// Waits until the server health check reports the ready state.
    pub(crate) async fn wait_until_ready(&self) {
        let started_at = Instant::now();
        loop {
            assert!(
                started_at.elapsed() <= TEST_TIMEOUT,
                "Timed out waiting for API server"
            );
            let health = self.health_check.check_health().await;
            if health.status().is_ready() {
                break;
            }
            tokio::time::sleep(POLL_INTERVAL).await;
        }
    }

    pub(crate) async fn shutdown(self) {
        let stop_server = async {
            for task in self.tasks {
                match task.await {
                    Ok(Ok(())) => { /* Task successfully completed */ }
                    Err(err) if err.is_cancelled() => {
                        // Task was canceled since the server runtime which runs the task was dropped.
                        // This is fine.
                    }
                    Err(err) => panic!("Server task panicked: {err:?}"),
                    Ok(Err(err)) => panic!("Server task failed: {err:?}"),
                }
            }
        };
        tokio::time::timeout(TEST_TIMEOUT, stop_server)
            .await
            .expect(format!("panicking at {}", chrono::Utc::now()).as_str());
    }
}

pub(crate) async fn spawn_http_server(
    network_config: &NetworkConfig,
    pool: ConnectionPool,
    tx_executor: MockTransactionExecutor,
    stop_receiver: watch::Receiver<bool>,
    api_eth_transfer_events: ApiEthTransferEvents,
) -> ApiServerHandles {
    spawn_server(
        ApiTransportLabel::Http,
        network_config,
        pool,
        None,
        tx_executor,
        stop_receiver,
        api_eth_transfer_events,
    )
    .await
    .0
}

async fn spawn_ws_server(
    network_config: &NetworkConfig,
    pool: ConnectionPool,
    stop_receiver: watch::Receiver<bool>,
    websocket_requests_per_minute_limit: Option<NonZeroU32>,
    api_eth_transfer_events: ApiEthTransferEvents,
) -> (ApiServerHandles, mpsc::UnboundedReceiver<PubSubEvent>) {
    spawn_server(
        ApiTransportLabel::Ws,
        network_config,
        pool,
        websocket_requests_per_minute_limit,
        MockTransactionExecutor::default(),
        stop_receiver,
        api_eth_transfer_events,
    )
    .await
}

async fn spawn_server(
    transport: ApiTransportLabel,
    network_config: &NetworkConfig,
    pool: ConnectionPool,
    websocket_requests_per_minute_limit: Option<NonZeroU32>,
    tx_executor: MockTransactionExecutor,
    stop_receiver: watch::Receiver<bool>,
    api_eth_transfer_events: ApiEthTransferEvents,
) -> (ApiServerHandles, mpsc::UnboundedReceiver<PubSubEvent>) {
    let contracts_config = ContractsConfig::for_tests();
    let mut web3_config = Web3JsonRpcConfig::for_tests();
    let api_eth_transfer_events = match api_eth_transfer_events {
        ApiEthTransferEvents::Enabled => zksync_config::configs::api::ApiEthTransferEvents::Enabled,
        ApiEthTransferEvents::Disabled => {
            zksync_config::configs::api::ApiEthTransferEvents::Disabled
        }
    };

    web3_config.api_eth_transfer_events = api_eth_transfer_events;

    let api_config = InternalApiConfig::new(network_config, &web3_config, &contracts_config);
    let (tx_sender, vm_barrier) =
        create_test_tx_sender(pool.clone(), api_config.l2_chain_id, tx_executor.into()).await;
    let (pub_sub_events_sender, pub_sub_events_receiver) = mpsc::unbounded_channel();

    let mut namespaces = Namespace::DEFAULT.to_vec();
    namespaces.extend([Namespace::Debug, Namespace::Snapshots]);

    let server_builder = match transport {
        ApiTransportLabel::Http => ApiBuilder::jsonrpsee_backend(api_config, pool).http(0),
        ApiTransportLabel::Ws => {
            let mut builder = ApiBuilder::jsonrpsee_backend(api_config, pool)
                .ws(0)
                .with_subscriptions_limit(100);
            if let Some(websocket_requests_per_minute_limit) = websocket_requests_per_minute_limit {
                builder = builder
                    .with_websocket_requests_per_minute_limit(websocket_requests_per_minute_limit);
            }
            builder
        }
    };
    let server_handles = server_builder
        .with_polling_interval(POLL_INTERVAL)
        .with_tx_sender(tx_sender, vm_barrier)
        .with_pub_sub_events(pub_sub_events_sender)
        .enable_api_namespaces(namespaces)
        .build(stop_receiver)
        .await
        .expect("Failed spawning JSON-RPC server");
    (server_handles, pub_sub_events_receiver)
}

#[async_trait]
trait HttpTest: Send + Sync {
    /// Prepares the storage before the server is started. The default implementation performs genesis.
    fn storage_initialization(&self) -> StorageInitialization {
        StorageInitialization::Genesis
    }

    fn transaction_executor(&self) -> MockTransactionExecutor {
        MockTransactionExecutor::default()
    }

    async fn test(&self, client: &HttpClient, pool: &ConnectionPool) -> anyhow::Result<()>;

    fn api_eth_transfer_events(&self) -> ApiEthTransferEvents {
        ApiEthTransferEvents::Disabled
    }
}

/// Storage initialization strategy.
#[derive(Debug)]
enum StorageInitialization {
    Genesis,
    Recovery {
        logs: Vec<StorageLog>,
        factory_deps: HashMap<H256, Vec<u8>>,
    },
}

impl StorageInitialization {
    const SNAPSHOT_RECOVERY_BLOCK: u32 = 23;

    fn empty_recovery() -> Self {
        Self::Recovery {
            logs: vec![],
            factory_deps: HashMap::new(),
        }
    }

    async fn prepare_storage(
        &self,
        network_config: &NetworkConfig,
        storage: &mut StorageProcessor<'_>,
    ) -> anyhow::Result<()> {
        match self {
            Self::Genesis => {
                if storage.blocks_dal().is_genesis_needed().await? {
                    ensure_genesis_state(
                        storage,
                        network_config.zksync_network_id,
                        &GenesisParams::mock(),
                    )
                    .await?;
                }
            }
            Self::Recovery { logs, factory_deps } if logs.is_empty() && factory_deps.is_empty() => {
                prepare_empty_recovery_snapshot(storage, Self::SNAPSHOT_RECOVERY_BLOCK).await;
            }
            Self::Recovery { logs, factory_deps } => {
                prepare_recovery_snapshot(storage, Self::SNAPSHOT_RECOVERY_BLOCK, logs).await;
                storage
                    .storage_dal()
                    .insert_factory_deps(
                        MiniblockNumber(Self::SNAPSHOT_RECOVERY_BLOCK),
                        factory_deps,
                    )
                    .await?;
            }
        }
        Ok(())
    }
}

async fn test_http_server(test: impl HttpTest) {
    let pool = ConnectionPool::test_pool().await;
    let network_config = NetworkConfig::for_tests();
    let mut storage = pool.access_storage().await.unwrap();
    test.storage_initialization()
        .prepare_storage(&network_config, &mut storage)
        .await
        .expect("Failed preparing storage for test");
    drop(storage);

    let (stop_sender, stop_receiver) = watch::channel(false);
    let server_handles = spawn_http_server(
        &network_config,
        pool.clone(),
        test.transaction_executor(),
        stop_receiver,
        test.api_eth_transfer_events(),
    )
    .await;
    server_handles.wait_until_ready().await;

    let client = <HttpClient>::builder()
        .build(format!("http://{}/", server_handles.local_addr))
        .unwrap();
    test.test(&client, &pool).await.unwrap();

    stop_sender.send_replace(true);
    server_handles.shutdown().await;
}

fn assert_logs_match(actual_logs: &[api::Log], expected_logs: &[&VmEvent]) {
    assert_eq!(
        actual_logs.len(),
        expected_logs.len(),
        "expected: {expected_logs:?}, actual: {actual_logs:?}"
    );
    for (actual_log, &expected_log) in actual_logs.iter().zip(expected_logs) {
        assert_eq!(
            actual_log.address, expected_log.address,
            "expected: {expected_logs:?}, actual: {actual_logs:?}"
        );
        assert_eq!(
            actual_log.topics, expected_log.indexed_topics,
            "expected: {expected_logs:?}, actual: {actual_logs:?}"
        );
        assert_eq!(
            actual_log.data.0, expected_log.value,
            "expected: {expected_logs:?}, actual: {actual_logs:?}"
        );
    }
}

fn execute_l2_transaction(transaction: L2Tx) -> TransactionExecutionResult {
    TransactionExecutionResult {
        hash: transaction.hash(),
        transaction: transaction.into(),
        execution_info: ExecutionMetrics::default(),
        execution_status: TxExecutionStatus::Success,
        refunded_gas: 0,
        operator_suggested_refund: 0,
        compressed_bytecodes: vec![],
        call_traces: vec![],
        revert_reason: None,
    }
}

/// Stores miniblock #1 with a single transaction and returns the miniblock header + transaction hash.
async fn store_miniblock(
    storage: &mut StorageProcessor<'_>,
    number: MiniblockNumber,
    transaction_results: &[TransactionExecutionResult],
) -> anyhow::Result<MiniblockHeader> {
    for result in transaction_results {
        let l2_tx = result.transaction.clone().try_into().unwrap();
        let tx_submission_result = storage
            .transactions_dal()
            .insert_transaction_l2(l2_tx, TransactionExecutionMetrics::default())
            .await;
        assert_matches!(tx_submission_result, L2TxSubmissionResult::Added);
    }

    let new_miniblock = create_miniblock(number.0);
    storage
        .blocks_dal()
        .insert_miniblock(&new_miniblock)
        .await?;
    storage
        .transactions_dal()
        .mark_txs_as_executed_in_miniblock(new_miniblock.number, transaction_results, 1.into())
        .await;
    Ok(new_miniblock)
}

async fn seal_l1_batch(
    storage: &mut StorageProcessor<'_>,
    number: L1BatchNumber,
) -> anyhow::Result<()> {
    let header = create_l1_batch(number.0);
    storage.blocks_dal().insert_mock_l1_batch(&header).await?;
    storage
        .blocks_dal()
        .mark_miniblocks_as_executed_in_l1_batch(number)
        .await?;
    let metadata = create_l1_batch_metadata(number.0);
    storage
        .blocks_dal()
        .save_l1_batch_metadata(number, &metadata, H256::zero(), false)
        .await?;
    Ok(())
}

async fn store_events(
    storage: &mut StorageProcessor<'_>,
    miniblock_number: u32,
    start_idx: u32,
) -> anyhow::Result<(IncludedTxLocation, Vec<VmEvent>)> {
    let new_miniblock = create_miniblock(miniblock_number);
    let l1_batch_number = L1BatchNumber(miniblock_number);
    storage
        .blocks_dal()
        .insert_miniblock(&new_miniblock)
        .await?;
    let tx_location = IncludedTxLocation {
        tx_hash: H256::repeat_byte(1),
        tx_index_in_miniblock: 0,
        tx_initiator_address: Address::repeat_byte(2),
    };
    let events = vec![
        // Matches address, doesn't match topics
        VmEvent {
            location: (l1_batch_number, start_idx),
            address: Address::repeat_byte(23),
            indexed_topics: vec![],
            value: start_idx.to_le_bytes().to_vec(),
        },
        // Doesn't match address, matches topics
        VmEvent {
            location: (l1_batch_number, start_idx + 1),
            address: Address::zero(),
            indexed_topics: vec![H256::repeat_byte(42)],
            value: (start_idx + 1).to_le_bytes().to_vec(),
        },
        // Doesn't match address or topics
        VmEvent {
            location: (l1_batch_number, start_idx + 2),
            address: Address::zero(),
            indexed_topics: vec![H256::repeat_byte(1), H256::repeat_byte(42)],
            value: (start_idx + 2).to_le_bytes().to_vec(),
        },
        // Matches both address and topics
        VmEvent {
            location: (l1_batch_number, start_idx + 3),
            address: Address::repeat_byte(23),
            indexed_topics: vec![H256::repeat_byte(42), H256::repeat_byte(111)],
            value: (start_idx + 3).to_le_bytes().to_vec(),
        },
        VmEvent {
            location: (L1BatchNumber(1), start_idx + 4),
            address: L2_ETH_TOKEN_ADDRESS,
            indexed_topics: vec![TRANSFER_EVENT_TOPIC],
            value: (start_idx + 4).to_le_bytes().to_vec(),
        },
        // ETH Transfer event with only topic matching
        VmEvent {
            location: (L1BatchNumber(1), start_idx + 5),
            address: Address::repeat_byte(12),
            indexed_topics: vec![TRANSFER_EVENT_TOPIC],
            value: (start_idx + 5).to_le_bytes().to_vec(),
        },
        // ETH Transfer event with only address matching
        VmEvent {
            location: (L1BatchNumber(1), start_idx + 6),
            address: L2_ETH_TOKEN_ADDRESS,
            indexed_topics: vec![H256::repeat_byte(25)],
            value: (start_idx + 6).to_le_bytes().to_vec(),
        },
    ];
    storage
        .events_dal()
        .save_events(
            MiniblockNumber(miniblock_number),
            &[(tx_location, events.iter().collect())],
        )
        .await;
    Ok((tx_location, events))
}

fn get_expected_events(
    events: Vec<&VmEvent>,
    api_eth_transfer_events: ApiEthTransferEvents,
) -> Vec<&VmEvent> {
    match api_eth_transfer_events {
        ApiEthTransferEvents::Enabled => events,
        ApiEthTransferEvents::Disabled => {
            // filter out all the ETH Transfer
            events
                .into_iter()
                .filter(|event| {
                    !(event.address == L2_ETH_TOKEN_ADDRESS
                        && !event.indexed_topics.is_empty()
                        && event.indexed_topics[0] == TRANSFER_EVENT_TOPIC)
                })
                .collect()
        }
    }
}

#[derive(Debug)]
struct HttpServerBasicsTest;

#[async_trait]
impl HttpTest for HttpServerBasicsTest {
    async fn test(&self, client: &HttpClient, _pool: &ConnectionPool) -> anyhow::Result<()> {
        let block_number = client.get_block_number().await?;
        assert_eq!(block_number, U64::from(0));

        let l1_batch_number = client.get_l1_batch_number().await?;
        assert_eq!(l1_batch_number, U64::from(0));

        let genesis_l1_batch = client
            .get_l1_batch_details(L1BatchNumber(0))
            .await?
            .context("No genesis L1 batch")?;
        assert!(genesis_l1_batch.base.root_hash.is_some());
        Ok(())
    }
}

#[tokio::test]
async fn http_server_basics() {
    test_http_server(HttpServerBasicsTest).await;
}

#[derive(Debug)]
struct BlockMethodsWithSnapshotRecovery;

#[async_trait]
impl HttpTest for BlockMethodsWithSnapshotRecovery {
    fn storage_initialization(&self) -> StorageInitialization {
        StorageInitialization::empty_recovery()
    }

    async fn test(&self, client: &HttpClient, pool: &ConnectionPool) -> anyhow::Result<()> {
        let error = client.get_block_number().await.unwrap_err();
        if let ClientError::Call(error) = error {
            assert_eq!(error.code(), ErrorCode::InvalidParams.code());
        } else {
            panic!("Unexpected error: {error:?}");
        }

        let block = client
            .get_block_by_number(api::BlockNumber::Latest, false)
            .await?;
        assert!(block.is_none());
        let block = client.get_block_by_number(1_000.into(), false).await?;
        assert!(block.is_none());

        let mut storage = pool.access_storage().await?;
        store_miniblock(&mut storage, MiniblockNumber(24), &[]).await?;
        drop(storage);

        let block_number = client.get_block_number().await?;
        let expected_block_number = StorageInitialization::SNAPSHOT_RECOVERY_BLOCK + 1;
        assert_eq!(block_number, expected_block_number.into());

        for block_number in [api::BlockNumber::Latest, expected_block_number.into()] {
            let block = client
                .get_block_by_number(block_number, false)
                .await?
                .context("no latest block")?;
            assert_eq!(block.number, expected_block_number.into());
        }

        for number in [0, 1, expected_block_number - 1] {
            let error = client
                .get_block_details(MiniblockNumber(number))
                .await
                .unwrap_err();
            assert_pruned_block_error(&error, expected_block_number);
            let error = client
                .get_raw_block_transactions(MiniblockNumber(number))
                .await
                .unwrap_err();
            assert_pruned_block_error(&error, expected_block_number);

            let error = client
                .get_block_transaction_count_by_number(number.into())
                .await
                .unwrap_err();
            assert_pruned_block_error(&error, expected_block_number);
            let error = client
                .get_block_by_number(number.into(), false)
                .await
                .unwrap_err();
            assert_pruned_block_error(&error, expected_block_number);
        }

        Ok(())
    }
}

fn assert_pruned_block_error(error: &ClientError, first_retained_block: u32) {
    if let ClientError::Call(error) = error {
        assert_eq!(error.code(), ErrorCode::InvalidParams.code());
        assert!(
            error
                .message()
                .contains(&format!("first retained block is {first_retained_block}")),
            "{error:?}"
        );
        assert!(error.data().is_none(), "{error:?}");
    } else {
        panic!("Unexpected error: {error:?}");
    }
}

#[tokio::test]
async fn block_methods_with_snapshot_recovery() {
    test_http_server(BlockMethodsWithSnapshotRecovery).await;
}

#[derive(Debug)]
struct L1BatchMethodsWithSnapshotRecovery;

#[async_trait]
impl HttpTest for L1BatchMethodsWithSnapshotRecovery {
    fn storage_initialization(&self) -> StorageInitialization {
        StorageInitialization::empty_recovery()
    }

    async fn test(&self, client: &HttpClient, pool: &ConnectionPool) -> anyhow::Result<()> {
        let error = client.get_l1_batch_number().await.unwrap_err();
        if let ClientError::Call(error) = error {
            assert_eq!(error.code(), ErrorCode::InvalidParams.code());
        } else {
            panic!("Unexpected error: {error:?}");
        }

        let mut storage = pool.access_storage().await?;
        let miniblock_number = StorageInitialization::SNAPSHOT_RECOVERY_BLOCK + 1;
        store_miniblock(&mut storage, MiniblockNumber(miniblock_number), &[]).await?;
        seal_l1_batch(&mut storage, L1BatchNumber(miniblock_number)).await?;
        drop(storage);

        let l1_batch_number = client.get_l1_batch_number().await?;
        assert_eq!(l1_batch_number, miniblock_number.into());

        // `get_miniblock_range` method
        let miniblock_range = client
            .get_miniblock_range(L1BatchNumber(miniblock_number))
            .await?
            .context("no range for sealed L1 batch")?;
        assert_eq!(miniblock_range.0, miniblock_number.into());
        assert_eq!(miniblock_range.1, miniblock_number.into());

        let miniblock_range_for_future_batch = client
            .get_miniblock_range(L1BatchNumber(miniblock_number) + 1)
            .await?;
        assert_eq!(miniblock_range_for_future_batch, None);

        let error = client
            .get_miniblock_range(L1BatchNumber(miniblock_number) - 1)
            .await
            .unwrap_err();
        assert_pruned_l1_batch_error(&error, miniblock_number);

        // `get_l1_batch_details` method
        let details = client
            .get_l1_batch_details(L1BatchNumber(miniblock_number))
            .await?
            .context("no details for sealed L1 batch")?;
        assert_eq!(details.number, L1BatchNumber(miniblock_number));

        let details_for_future_batch = client
            .get_l1_batch_details(L1BatchNumber(miniblock_number) + 1)
            .await?;
        assert!(
            details_for_future_batch.is_none(),
            "{details_for_future_batch:?}"
        );

        let error = client
            .get_l1_batch_details(L1BatchNumber(miniblock_number) - 1)
            .await
            .unwrap_err();
        assert_pruned_l1_batch_error(&error, miniblock_number);

        Ok(())
    }
}

fn assert_pruned_l1_batch_error(error: &ClientError, first_retained_l1_batch: u32) {
    if let ClientError::Call(error) = error {
        assert_eq!(error.code(), ErrorCode::InvalidParams.code());
        assert!(
            error.message().contains(&format!(
                "first retained L1 batch is {first_retained_l1_batch}"
            )),
            "{error:?}"
        );
        assert!(error.data().is_none(), "{error:?}");
    } else {
        panic!("Unexpected error: {error:?}");
    }
}

#[tokio::test]
async fn l1_batch_methods_with_snapshot_recovery() {
    test_http_server(L1BatchMethodsWithSnapshotRecovery).await;
}

#[derive(Debug)]
struct StorageAccessWithSnapshotRecovery;

#[async_trait]
impl HttpTest for StorageAccessWithSnapshotRecovery {
    fn storage_initialization(&self) -> StorageInitialization {
        let address = Address::repeat_byte(1);
        let code_key = get_code_key(&address);
        let code_hash = H256::repeat_byte(2);
        let balance_key = storage_key_for_eth_balance(&address);
        let logs = vec![
            StorageLog::new_write_log(code_key, code_hash),
            StorageLog::new_write_log(balance_key, H256::from_low_u64_be(123)),
            StorageLog::new_write_log(
                StorageKey::new(AccountTreeId::new(address), H256::zero()),
                H256::repeat_byte(0xff),
            ),
        ];
        let factory_deps = [(code_hash, b"code".to_vec())].into();
        StorageInitialization::Recovery { logs, factory_deps }
    }

    async fn test(&self, client: &HttpClient, pool: &ConnectionPool) -> anyhow::Result<()> {
        let mut storage = pool.access_storage().await?;

        let address = Address::repeat_byte(1);
        let first_local_miniblock = StorageInitialization::SNAPSHOT_RECOVERY_BLOCK + 1;
        for number in [0, 1, first_local_miniblock - 1] {
            let number = api::BlockIdVariant::BlockNumber(number.into());
            let error = client.get_code(address, Some(number)).await.unwrap_err();
            assert_pruned_block_error(&error, first_local_miniblock);
            let error = client.get_balance(address, Some(number)).await.unwrap_err();
            assert_pruned_block_error(&error, first_local_miniblock);
            let error = client
                .get_storage_at(address, 0.into(), Some(number))
                .await
                .unwrap_err();
            assert_pruned_block_error(&error, 24);
        }

        store_miniblock(&mut storage, MiniblockNumber(first_local_miniblock), &[]).await?;
        drop(storage);

        for number in [api::BlockNumber::Latest, first_local_miniblock.into()] {
            let number = api::BlockIdVariant::BlockNumber(number);
            let code = client.get_code(address, Some(number)).await?;
            assert_eq!(code.0, b"code");
            let balance = client.get_balance(address, Some(number)).await?;
            assert_eq!(balance, 123.into());
            let storage_value = client
                .get_storage_at(address, 0.into(), Some(number))
                .await?;
            assert_eq!(storage_value, H256::repeat_byte(0xff));
        }
        Ok(())
    }
}

#[tokio::test]
async fn storage_access_with_snapshot_recovery() {
    test_http_server(StorageAccessWithSnapshotRecovery).await;
}

#[derive(Debug)]
struct TransactionCountTest;

#[async_trait]
impl HttpTest for TransactionCountTest {
    async fn test(&self, client: &HttpClient, pool: &ConnectionPool) -> anyhow::Result<()> {
        let test_address = Address::repeat_byte(11);
        let mut storage = pool.access_storage().await?;
        let mut miniblock_number = MiniblockNumber(0);
        for nonce in [0, 1] {
            let mut committed_tx = create_l2_transaction(10, 200);
            committed_tx.common_data.initiator_address = test_address;
            committed_tx.common_data.nonce = Nonce(nonce);
            miniblock_number += 1;
            store_miniblock(
                &mut storage,
                miniblock_number,
                &[execute_l2_transaction(committed_tx)],
            )
            .await?;
            let nonce_log = StorageLog::new_write_log(
                get_nonce_key(&test_address),
                H256::from_low_u64_be((nonce + 1).into()),
            );
            storage
                .storage_logs_dal()
                .insert_storage_logs(miniblock_number, &[(H256::zero(), vec![nonce_log])])
                .await;
        }

        let pending_count = client.get_transaction_count(test_address, None).await?;
        assert_eq!(pending_count, 2.into());

        let mut pending_tx = create_l2_transaction(10, 200);
        pending_tx.common_data.initiator_address = test_address;
        pending_tx.common_data.nonce = Nonce(2);
        storage
            .transactions_dal()
            .insert_transaction_l2(pending_tx, TransactionExecutionMetrics::default())
            .await;

        let pending_count = client.get_transaction_count(test_address, None).await?;
        assert_eq!(pending_count, 3.into());

        let latest_block_numbers = [api::BlockNumber::Latest, miniblock_number.0.into()];
        for number in latest_block_numbers {
            let number = api::BlockIdVariant::BlockNumber(number);
            let latest_count = client
                .get_transaction_count(test_address, Some(number))
                .await?;
            assert_eq!(latest_count, 2.into());
        }

        let earliest_block_numbers = [api::BlockNumber::Earliest, 0.into()];
        for number in earliest_block_numbers {
            let number = api::BlockIdVariant::BlockNumber(number);
            let historic_count = client
                .get_transaction_count(test_address, Some(number))
                .await?;
            assert_eq!(historic_count, 0.into());
        }

        let number = api::BlockIdVariant::BlockNumber(1.into());
        let historic_count = client
            .get_transaction_count(test_address, Some(number))
            .await?;
        assert_eq!(historic_count, 1.into());

        let number = api::BlockIdVariant::BlockNumber(100.into());
        let error = client
            .get_transaction_count(test_address, Some(number))
            .await
            .unwrap_err();
        if let ClientError::Call(error) = error {
            assert_eq!(error.code(), ErrorCode::InvalidParams.code());
        } else {
            panic!("Unexpected error: {error:?}");
        }
        Ok(())
    }
}

#[tokio::test]
async fn getting_transaction_count_for_account() {
    test_http_server(TransactionCountTest).await;
}

#[derive(Debug)]
struct TransactionCountAfterSnapshotRecoveryTest;

#[async_trait]
impl HttpTest for TransactionCountAfterSnapshotRecoveryTest {
    fn storage_initialization(&self) -> StorageInitialization {
        let test_address = Address::repeat_byte(11);
        let nonce_log =
            StorageLog::new_write_log(get_nonce_key(&test_address), H256::from_low_u64_be(3));
        StorageInitialization::Recovery {
            logs: vec![nonce_log],
            factory_deps: HashMap::new(),
        }
    }

    async fn test(&self, client: &HttpClient, pool: &ConnectionPool) -> anyhow::Result<()> {
        let test_address = Address::repeat_byte(11);
        let pending_count = client.get_transaction_count(test_address, None).await?;
        assert_eq!(pending_count, 3.into());

        let mut pending_tx = create_l2_transaction(10, 200);
        pending_tx.common_data.initiator_address = test_address;
        pending_tx.common_data.nonce = Nonce(3);
        let mut storage = pool.access_storage().await?;
        storage
            .transactions_dal()
            .insert_transaction_l2(pending_tx, TransactionExecutionMetrics::default())
            .await;

        let pending_count = client.get_transaction_count(test_address, None).await?;
        assert_eq!(pending_count, 4.into());

        let pruned_block_numbers = [
            api::BlockNumber::Earliest,
            0.into(),
            StorageInitialization::SNAPSHOT_RECOVERY_BLOCK.into(),
        ];
        for number in pruned_block_numbers {
            let number = api::BlockIdVariant::BlockNumber(number);
            let error = client
                .get_transaction_count(test_address, Some(number))
                .await
                .unwrap_err();
            assert_pruned_block_error(&error, StorageInitialization::SNAPSHOT_RECOVERY_BLOCK + 1);
        }

        let latest_miniblock_number = StorageInitialization::SNAPSHOT_RECOVERY_BLOCK + 1;
        store_miniblock(&mut storage, MiniblockNumber(latest_miniblock_number), &[]).await?;

        let latest_block_numbers = [api::BlockNumber::Latest, latest_miniblock_number.into()];
        for number in latest_block_numbers {
            let number = api::BlockIdVariant::BlockNumber(number);
            let latest_count = client
                .get_transaction_count(test_address, Some(number))
                .await?;
            assert_eq!(latest_count, 3.into());
        }
        Ok(())
    }
}

#[tokio::test]
async fn getting_transaction_count_for_account_after_snapshot_recovery() {
    test_http_server(TransactionCountAfterSnapshotRecoveryTest).await;
}<|MERGE_RESOLUTION|>--- conflicted
+++ resolved
@@ -14,12 +14,8 @@
 use zksync_system_constants::{L2_ETH_TOKEN_ADDRESS, TRANSFER_EVENT_TOPIC};
 use zksync_types::{
     api,
-<<<<<<< HEAD
     api::ApiEthTransferEvents,
-    block::{BlockGasCount, MiniblockHeader},
-=======
     block::MiniblockHeader,
->>>>>>> 8f55cae3
     fee::TransactionExecutionMetrics,
     get_nonce_key,
     l2::L2Tx,
