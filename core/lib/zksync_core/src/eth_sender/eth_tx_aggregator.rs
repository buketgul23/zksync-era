use std::{convert::TryInto, sync::Arc};

use tokio::sync::watch;
use zksync_config::configs::eth_sender::SenderConfig;
use zksync_contracts::BaseSystemContractsHashes;
use zksync_dal::{ConnectionPool, StorageProcessor};
use zksync_eth_client::{BoundEthInterface, CallFunctionArgs};
use zksync_l1_contract_interface::{
    i_executor::commit::kzg::KzgSettings,
    multicall3::{Multicall3Call, Multicall3Result},
    Detokenize, Tokenizable, Tokenize,
};
use zksync_types::{
    aggregated_operations::AggregatedActionType,
    commitment::SerializeCommitment,
    eth_sender::EthTx,
    ethabi::Token,
    l2_to_l1_log::UserL2ToL1Log,
    protocol_version::{L1VerifierConfig, VerifierParams},
    web3::{contract::Error as Web3ContractError, types::BlockNumber},
    Address, L2ChainId, ProtocolVersionId, H256, U256,
};

use super::aggregated_operations::AggregatedOperation;
use crate::{
    eth_sender::{
        metrics::{PubdataKind, METRICS},
        zksync_functions::ZkSyncFunctions,
        Aggregator, ETHSenderError,
    },
    gas_tracker::agg_l1_batch_base_cost,
    metrics::BlockL1Stage,
};

/// Data queried from L1 using multicall contract.
#[derive(Debug)]
pub struct MulticallData {
    pub base_system_contracts_hashes: BaseSystemContractsHashes,
    pub verifier_params: VerifierParams,
    pub verifier_address: Address,
    pub protocol_version_id: ProtocolVersionId,
}

/// The component is responsible for aggregating l1 batches into eth_txs:
/// Such as CommitBlocks, PublishProofBlocksOnchain and ExecuteBlock
/// These eth_txs will be used as a queue for generating signed txs and send them later
#[derive(Debug)]
pub struct EthTxAggregator {
    aggregator: Aggregator,
    eth_client: Arc<dyn BoundEthInterface>,
    config: SenderConfig,
    timelock_contract_address: Address,
    l1_multicall3_address: Address,
    pub(super) main_zksync_contract_address: Address,
    functions: ZkSyncFunctions,
    base_nonce: u64,
    base_nonce_custom_commit_sender: Option<u64>,
    rollup_chain_id: L2ChainId,
<<<<<<< HEAD
    kzg_settings: KzgSettings,
=======
    /// If set to `Some` node is operating in the 4844 mode with two operator
    /// addresses at play: the main one and the custom address for sending commit
    /// transactions. The `Some` then contains the address of this custom operator
    /// address.
    custom_commit_sender_addr: Option<Address>,
>>>>>>> 85d4b124
}

impl EthTxAggregator {
    #[allow(clippy::too_many_arguments)]
    pub async fn new(
        config: SenderConfig,
        aggregator: Aggregator,
        eth_client: Arc<dyn BoundEthInterface>,
        timelock_contract_address: Address,
        l1_multicall3_address: Address,
        main_zksync_contract_address: Address,
        rollup_chain_id: L2ChainId,
<<<<<<< HEAD
        kzg_trusted_setup_path: &str,
=======
        custom_commit_sender_addr: Option<Address>,
>>>>>>> 85d4b124
    ) -> Self {
        let functions = ZkSyncFunctions::default();
        let base_nonce = eth_client
            .pending_nonce("eth_sender")
            .await
            .unwrap()
            .as_u64();
<<<<<<< HEAD
        let kzg_settings = KzgSettings::new(kzg_trusted_setup_path);
=======

        let base_nonce_custom_commit_sender = match custom_commit_sender_addr {
            Some(addr) => Some(
                eth_client
                    .nonce_at_for_account(addr, BlockNumber::Pending, "eth_sender")
                    .await
                    .unwrap()
                    .as_u64(),
            ),
            None => None,
        };
>>>>>>> 85d4b124
        Self {
            config,
            aggregator,
            eth_client,
            timelock_contract_address,
            l1_multicall3_address,
            main_zksync_contract_address,
            functions,
            base_nonce,
            base_nonce_custom_commit_sender,
            rollup_chain_id,
<<<<<<< HEAD
            kzg_settings,
=======
            custom_commit_sender_addr,
>>>>>>> 85d4b124
        }
    }

    pub async fn run(
        mut self,
        pool: ConnectionPool,
        stop_receiver: watch::Receiver<bool>,
    ) -> anyhow::Result<()> {
        loop {
            let mut storage = pool.access_storage_tagged("eth_sender").await.unwrap();

            if *stop_receiver.borrow() {
                tracing::info!("Stop signal received, eth_tx_aggregator is shutting down");
                break;
            }

            if let Err(err) = self.loop_iteration(&mut storage).await {
                // Web3 API request failures can cause this,
                // and anything more important is already properly reported.
                tracing::warn!("eth_sender error {err:?}");
            }

            tokio::time::sleep(self.config.aggregate_tx_poll_period()).await;
        }
        Ok(())
    }

    pub(super) async fn get_multicall_data(&mut self) -> Result<MulticallData, ETHSenderError> {
        let calldata = self.generate_calldata_for_multicall();
        let args = CallFunctionArgs::new(&self.functions.aggregate3.name, calldata).for_contract(
            self.l1_multicall3_address,
            self.functions.multicall_contract.clone(),
        );
        let aggregate3_result = self.eth_client.call_contract_function(args).await?;
        self.parse_multicall_data(Token::from_tokens(aggregate3_result)?)
    }

    // Multicall's aggregate function accepts 1 argument - arrays of different contract calls.
    // The role of the method below is to tokenize input for multicall, which is actually a vector of tokens.
    // Each token describes a specific contract call.
    pub(super) fn generate_calldata_for_multicall(&self) -> Vec<Token> {
        const ALLOW_FAILURE: bool = false;

        // First zksync contract call
        let get_l2_bootloader_hash_input = self
            .functions
            .get_l2_bootloader_bytecode_hash
            .encode_input(&[])
            .unwrap();
        let get_bootloader_hash_call = Multicall3Call {
            target: self.main_zksync_contract_address,
            allow_failure: ALLOW_FAILURE,
            calldata: get_l2_bootloader_hash_input,
        };

        // Second zksync contract call
        let get_l2_default_aa_hash_input = self
            .functions
            .get_l2_default_account_bytecode_hash
            .encode_input(&[])
            .unwrap();
        let get_default_aa_hash_call = Multicall3Call {
            target: self.main_zksync_contract_address,
            allow_failure: ALLOW_FAILURE,
            calldata: get_l2_default_aa_hash_input,
        };

        // Third zksync contract call
        let get_verifier_params_input = self
            .functions
            .get_verifier_params
            .encode_input(&[])
            .unwrap();
        let get_verifier_params_call = Multicall3Call {
            target: self.main_zksync_contract_address,
            allow_failure: ALLOW_FAILURE,
            calldata: get_verifier_params_input,
        };

        // Fourth zksync contract call
        let get_verifier_input = self.functions.get_verifier.encode_input(&[]).unwrap();
        let get_verifier_call = Multicall3Call {
            target: self.main_zksync_contract_address,
            allow_failure: ALLOW_FAILURE,
            calldata: get_verifier_input,
        };

        // Fifth zksync contract call
        let get_protocol_version_input = self
            .functions
            .get_protocol_version
            .encode_input(&[])
            .unwrap();
        let get_protocol_version_call = Multicall3Call {
            target: self.main_zksync_contract_address,
            allow_failure: ALLOW_FAILURE,
            calldata: get_protocol_version_input,
        };

        // Convert structs into tokens and return vector with them
        vec![
            get_bootloader_hash_call.into_token(),
            get_default_aa_hash_call.into_token(),
            get_verifier_params_call.into_token(),
            get_verifier_call.into_token(),
            get_protocol_version_call.into_token(),
        ]
    }

    // The role of the method below is to de-tokenize multicall call's result, which is actually a token.
    // This token is an array of tuples like `(bool, bytes)`, that contain the status and result for each contract call.
    pub(super) fn parse_multicall_data(
        &self,
        token: Token,
    ) -> Result<MulticallData, ETHSenderError> {
        let parse_error = |tokens: &[Token]| {
            Err(ETHSenderError::ParseError(
                Web3ContractError::InvalidOutputType(format!(
                    "Failed to parse multicall token: {:?}",
                    tokens
                )),
            ))
        };

        if let Token::Array(call_results) = token {
            // 5 calls are aggregated in multicall
            if call_results.len() != 5 {
                return parse_error(&call_results);
            }
            let mut call_results_iterator = call_results.into_iter();

            let multicall3_bootloader =
                Multicall3Result::from_token(call_results_iterator.next().unwrap())?.return_data;

            if multicall3_bootloader.len() != 32 {
                return Err(ETHSenderError::ParseError(
                    Web3ContractError::InvalidOutputType(format!(
                        "multicall3 bootloader hash data is not of the len of 32: {:?}",
                        multicall3_bootloader
                    )),
                ));
            }
            let bootloader = H256::from_slice(&multicall3_bootloader);

            let multicall3_default_aa =
                Multicall3Result::from_token(call_results_iterator.next().unwrap())?.return_data;
            if multicall3_default_aa.len() != 32 {
                return Err(ETHSenderError::ParseError(
                    Web3ContractError::InvalidOutputType(format!(
                        "multicall3 default aa hash data is not of the len of 32: {:?}",
                        multicall3_default_aa
                    )),
                ));
            }
            let default_aa = H256::from_slice(&multicall3_default_aa);
            let base_system_contracts_hashes = BaseSystemContractsHashes {
                bootloader,
                default_aa,
            };

            let multicall3_verifier_params =
                Multicall3Result::from_token(call_results_iterator.next().unwrap())?.return_data;
            if multicall3_verifier_params.len() != 96 {
                return Err(ETHSenderError::ParseError(
                    Web3ContractError::InvalidOutputType(format!(
                        "multicall3 verifier params data is not of the len of 96: {:?}",
                        multicall3_default_aa
                    )),
                ));
            }
            let recursion_node_level_vk_hash = H256::from_slice(&multicall3_verifier_params[..32]);
            let recursion_leaf_level_vk_hash =
                H256::from_slice(&multicall3_verifier_params[32..64]);
            let recursion_circuits_set_vks_hash =
                H256::from_slice(&multicall3_verifier_params[64..]);
            let verifier_params = VerifierParams {
                recursion_node_level_vk_hash,
                recursion_leaf_level_vk_hash,
                recursion_circuits_set_vks_hash,
            };

            let multicall3_verifier_address =
                Multicall3Result::from_token(call_results_iterator.next().unwrap())?.return_data;
            if multicall3_verifier_address.len() != 32 {
                return Err(ETHSenderError::ParseError(
                    Web3ContractError::InvalidOutputType(format!(
                        "multicall3 verifier address data is not of the len of 32: {:?}",
                        multicall3_verifier_address
                    )),
                ));
            }
            let verifier_address = Address::from_slice(&multicall3_verifier_address[12..]);

            let multicall3_protocol_version =
                Multicall3Result::from_token(call_results_iterator.next().unwrap())?.return_data;
            if multicall3_protocol_version.len() != 32 {
                return Err(ETHSenderError::ParseError(
                    Web3ContractError::InvalidOutputType(format!(
                        "multicall3 protocol version data is not of the len of 32: {:?}",
                        multicall3_protocol_version
                    )),
                ));
            }
            let protocol_version_id = U256::from_big_endian(&multicall3_protocol_version)
                .try_into()
                .unwrap();

            return Ok(MulticallData {
                base_system_contracts_hashes,
                verifier_params,
                verifier_address,
                protocol_version_id,
            });
        }
        parse_error(&[token])
    }

    /// Loads current verifier config on L1
    async fn get_recursion_scheduler_level_vk_hash(
        &mut self,
        verifier_address: Address,
    ) -> Result<H256, ETHSenderError> {
        let get_vk_hash = &self.functions.verification_key_hash;
        let args = CallFunctionArgs::new(&get_vk_hash.name, ())
            .for_contract(verifier_address, self.functions.verifier_contract.clone());
        let vk_hash = self.eth_client.call_contract_function(args).await?;
        Ok(H256::from_tokens(vk_hash)?)
    }

    #[tracing::instrument(skip(self, storage))]
    async fn loop_iteration(
        &mut self,
        storage: &mut StorageProcessor<'_>,
    ) -> Result<(), ETHSenderError> {
        let MulticallData {
            base_system_contracts_hashes,
            verifier_params,
            verifier_address,
            protocol_version_id,
        } = self.get_multicall_data().await.map_err(|err| {
            tracing::error!("Failed to get multicall data {err:?}");
            err
        })?;
        let contracts_are_pre_shared_bridge = protocol_version_id.is_pre_shared_bridge();

        let recursion_scheduler_level_vk_hash = self
            .get_recursion_scheduler_level_vk_hash(verifier_address)
            .await
            .map_err(|err| {
                tracing::error!("Failed to get VK hash from the Verifier {err:?}");
                err
            })?;
        let l1_verifier_config = L1VerifierConfig {
            params: verifier_params,
            recursion_scheduler_level_vk_hash,
        };
        if let Some(agg_op) = self
            .aggregator
            .get_next_ready_operation(
                storage,
                base_system_contracts_hashes,
                protocol_version_id,
                l1_verifier_config,
            )
            .await
        {
            let tx = self
                .save_eth_tx(storage, &agg_op, contracts_are_pre_shared_bridge)
                .await?;
            Self::report_eth_tx_saving(storage, agg_op, &tx).await;
        }
        Ok(())
    }

    async fn report_eth_tx_saving(
        storage: &mut StorageProcessor<'_>,
        aggregated_op: AggregatedOperation,
        tx: &EthTx,
    ) {
        let l1_batch_number_range = aggregated_op.l1_batch_range();
        tracing::info!(
            "eth_tx with ID {} for op {} was saved for L1 batches {l1_batch_number_range:?}",
            tx.id,
            aggregated_op.get_action_caption()
        );

        if let AggregatedOperation::Commit(commit_op) = &aggregated_op {
            for batch in &commit_op.l1_batches {
                METRICS.pubdata_size[&PubdataKind::StateDiffs]
                    .observe(batch.metadata.state_diffs_compressed.len());
                METRICS.pubdata_size[&PubdataKind::UserL2ToL1Logs]
                    .observe(batch.header.l2_to_l1_logs.len() * UserL2ToL1Log::SERIALIZED_SIZE);
                METRICS.pubdata_size[&PubdataKind::LongL2ToL1Messages]
                    .observe(batch.header.l2_to_l1_messages.iter().map(Vec::len).sum());
                METRICS.pubdata_size[&PubdataKind::RawPublishedBytecodes]
                    .observe(batch.raw_published_factory_deps.iter().map(Vec::len).sum());
            }
        }

        let range_size = l1_batch_number_range.end().0 - l1_batch_number_range.start().0 + 1;
        METRICS.block_range_size[&aggregated_op.get_action_type().into()]
            .observe(range_size.into());
        METRICS
            .track_eth_tx_metrics(storage, BlockL1Stage::Saved, tx)
            .await;
    }

    fn encode_aggregated_op(
        &self,
        op: &AggregatedOperation,
        contracts_are_pre_shared_bridge: bool,
    ) -> Vec<u8> {
        let operation_is_pre_shared_bridge = op.protocol_version().is_pre_shared_bridge();
        assert_eq!(
            contracts_are_pre_shared_bridge,
            operation_is_pre_shared_bridge
        );

        let mut args = vec![Token::Uint(self.rollup_chain_id.as_u64().into())];

        match op.clone() {
            AggregatedOperation::Commit(op) => {
                if contracts_are_pre_shared_bridge {
                    self.functions
                        .pre_shared_bridge_commit
                        .encode_input(&op.into_tokens())
                        .expect("Failed to encode commit transaction data")
                } else {
                    args.extend(op.into_tokens());
                    self.functions
                        .post_shared_bridge_commit
                        .as_ref()
                        .expect("Missing ABI for commitBatchesSharedBridge")
                        .encode_input(&args)
                        .expect("Failed to encode commit transaction data")
                }
            }
            AggregatedOperation::PublishProofOnchain(op) => {
                if contracts_are_pre_shared_bridge {
                    self.functions
                        .pre_shared_bridge_prove
                        .encode_input(&op.into_tokens())
                        .expect("Failed to encode prove transaction data")
                } else {
                    args.extend(op.into_tokens());
                    self.functions
                        .post_shared_bridge_prove
                        .as_ref()
                        .expect("Missing ABI for proveBatchesSharedBridge")
                        .encode_input(&args)
                        .expect("Failed to encode prove transaction data")
                }
            }
            AggregatedOperation::Execute(op) => {
                if contracts_are_pre_shared_bridge {
                    self.functions
                        .pre_shared_bridge_execute
                        .encode_input(&op.into_tokens())
                        .expect("Failed to encode execute transaction data")
                } else {
                    args.extend(op.into_tokens());
                    self.functions
                        .post_shared_bridge_execute
                        .as_ref()
                        .expect("Missing ABI for executeBatchesSharedBridge")
                        .encode_input(&args)
                        .expect("Failed to encode execute transaction data")
                }
            }
        }
    }

    pub(super) async fn save_eth_tx(
        &self,
        storage: &mut StorageProcessor<'_>,
        aggregated_op: &AggregatedOperation,
        contracts_are_pre_shared_bridge: bool,
    ) -> Result<EthTx, ETHSenderError> {
        let mut transaction = storage.start_transaction().await.unwrap();
        let op_type = aggregated_op.get_action_type();
        // We may be using a custom sender for commit transactions, so use this
        // var whatever it actually is: a `None` for single-addr operator or `Some`
        // for multi-addr operator in 4844 mode.
        let sender_addr = match op_type {
            AggregatedActionType::Commit => self.custom_commit_sender_addr,
            _ => None,
        };
        let nonce = self.get_next_nonce(&mut transaction, sender_addr).await?;
        let calldata = self.encode_aggregated_op(aggregated_op, contracts_are_pre_shared_bridge);
        let l1_batch_number_range = aggregated_op.l1_batch_range();

        let predicted_gas_for_batches = transaction
            .blocks_dal()
            .get_l1_batches_predicted_gas(l1_batch_number_range.clone(), op_type)
            .await
            .unwrap();
        let eth_tx_predicted_gas = agg_l1_batch_base_cost(op_type) + predicted_gas_for_batches;

        let eth_tx = transaction
            .eth_sender_dal()
            .save_eth_tx(
                nonce,
                calldata,
                op_type,
                self.timelock_contract_address,
                eth_tx_predicted_gas,
                sender_addr,
            )
            .await
            .unwrap();

        transaction
            .blocks_dal()
            .set_eth_tx_id(l1_batch_number_range, eth_tx.id, op_type)
            .await
            .unwrap();
        transaction.commit().await.unwrap();
        Ok(eth_tx)
    }

    async fn get_next_nonce(
        &self,
        storage: &mut StorageProcessor<'_>,
        from_addr: Option<Address>,
    ) -> Result<u64, ETHSenderError> {
        let db_nonce = storage
            .eth_sender_dal()
            .get_next_nonce(from_addr)
            .await
            .unwrap()
            .unwrap_or(0);
        // Between server starts we can execute some txs using operator account or remove some txs from the database
        // At the start we have to consider this fact and get the max nonce.
        Ok(if from_addr.is_none() {
            db_nonce.max(self.base_nonce)
        } else {
            db_nonce.max(
                self.base_nonce_custom_commit_sender
                    .expect("custom base nonce is expected to be initialized; qed"),
            )
        })
    }
}<|MERGE_RESOLUTION|>--- conflicted
+++ resolved
@@ -56,15 +56,12 @@
     base_nonce: u64,
     base_nonce_custom_commit_sender: Option<u64>,
     rollup_chain_id: L2ChainId,
-<<<<<<< HEAD
     kzg_settings: KzgSettings,
-=======
     /// If set to `Some` node is operating in the 4844 mode with two operator
     /// addresses at play: the main one and the custom address for sending commit
     /// transactions. The `Some` then contains the address of this custom operator
     /// address.
     custom_commit_sender_addr: Option<Address>,
->>>>>>> 85d4b124
 }
 
 impl EthTxAggregator {
@@ -77,11 +74,8 @@
         l1_multicall3_address: Address,
         main_zksync_contract_address: Address,
         rollup_chain_id: L2ChainId,
-<<<<<<< HEAD
         kzg_trusted_setup_path: &str,
-=======
         custom_commit_sender_addr: Option<Address>,
->>>>>>> 85d4b124
     ) -> Self {
         let functions = ZkSyncFunctions::default();
         let base_nonce = eth_client
@@ -89,9 +83,7 @@
             .await
             .unwrap()
             .as_u64();
-<<<<<<< HEAD
         let kzg_settings = KzgSettings::new(kzg_trusted_setup_path);
-=======
 
         let base_nonce_custom_commit_sender = match custom_commit_sender_addr {
             Some(addr) => Some(
@@ -103,7 +95,6 @@
             ),
             None => None,
         };
->>>>>>> 85d4b124
         Self {
             config,
             aggregator,
@@ -115,11 +106,8 @@
             base_nonce,
             base_nonce_custom_commit_sender,
             rollup_chain_id,
-<<<<<<< HEAD
             kzg_settings,
-=======
             custom_commit_sender_addr,
->>>>>>> 85d4b124
         }
     }
 
