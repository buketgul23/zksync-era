use std::collections::HashMap;
use std::convert::TryInto;
use std::sync::Arc;

use tokio::sync::RwLock;

<<<<<<< HEAD
use zksync_contracts::{governance_contract, state_transition_chain_contract};
=======
use zksync_contracts::{governance_contract, zksync_contract};
>>>>>>> e61d9e5f
use zksync_dal::{ConnectionPool, StorageProcessor};
use zksync_types::protocol_version::{ProtocolUpgradeTx, ProtocolUpgradeTxCommonData};
use zksync_types::web3::types::{Address, BlockNumber};
use zksync_types::{
    ethabi::{encode, Contract, Hash, Token},
    l1::{L1Tx, OpProcessingType, PriorityQueueType},
    web3::types::Log,
    Execute, L1TxCommonData, PriorityOpId, ProtocolUpgrade, ProtocolVersion, ProtocolVersionId,
    Transaction, H256, U256,
};

use super::client::Error;
use crate::eth_watch::{
<<<<<<< HEAD
    client::EthClient, event_processors::upgrades::old_zksync_contract, EthWatch,
=======
    client::EthClient, event_processors::upgrades::UPGRADE_PROPOSAL_SIGNATURE, EthWatch,
>>>>>>> e61d9e5f
};

struct FakeEthClientData {
    transactions: HashMap<u64, Vec<Log>>,
    diamond_upgrades: HashMap<u64, Vec<Log>>,
    governance_upgrades: HashMap<u64, Vec<Log>>,
    last_finalized_block_number: u64,
}

impl FakeEthClientData {
    fn new() -> Self {
        Self {
            transactions: Default::default(),
            diamond_upgrades: Default::default(),
            governance_upgrades: Default::default(),
            last_finalized_block_number: 0,
        }
    }

    fn add_transactions(&mut self, transactions: &[L1Tx]) {
        for transaction in transactions {
            let eth_block = transaction.eth_block();
            self.transactions
                .entry(eth_block.0 as u64)
                .or_default()
                .push(tx_into_log(transaction.clone()));
        }
    }

    fn add_diamond_upgrades(&mut self, upgrades: &[(ProtocolUpgrade, u64)]) {
        for (upgrade, eth_block) in upgrades {
            self.diamond_upgrades
                .entry(*eth_block)
                .or_default()
                .push(upgrade_into_diamond_proxy_log(upgrade.clone(), *eth_block));
        }
    }

    fn add_governance_upgrades(&mut self, upgrades: &[(ProtocolUpgrade, u64)]) {
        for (upgrade, eth_block) in upgrades {
            self.governance_upgrades
                .entry(*eth_block)
                .or_default()
                .push(upgrade_into_governor_log(upgrade.clone(), *eth_block));
        }
    }

    fn set_last_finalized_block_number(&mut self, number: u64) {
        self.last_finalized_block_number = number;
    }
}

#[derive(Clone)]
struct FakeEthClient {
    inner: Arc<RwLock<FakeEthClientData>>,
}

impl FakeEthClient {
    fn new() -> Self {
        Self {
            inner: Arc::new(RwLock::new(FakeEthClientData::new())),
        }
    }

    async fn add_transactions(&mut self, transactions: &[L1Tx]) {
        self.inner.write().await.add_transactions(transactions);
    }

    async fn add_diamond_upgrades(&mut self, upgrades: &[(ProtocolUpgrade, u64)]) {
        self.inner.write().await.add_diamond_upgrades(upgrades);
    }

    async fn add_governance_upgrades(&mut self, upgrades: &[(ProtocolUpgrade, u64)]) {
        self.inner.write().await.add_governance_upgrades(upgrades);
    }

    async fn set_last_finalized_block_number(&mut self, number: u64) {
        self.inner
            .write()
            .await
            .set_last_finalized_block_number(number);
    }

    async fn block_to_number(&self, block: BlockNumber) -> u64 {
        match block {
            BlockNumber::Earliest => 0,
            BlockNumber::Number(number) => number.as_u64(),
            BlockNumber::Pending
            | BlockNumber::Latest
            | BlockNumber::Finalized
            | BlockNumber::Safe => unreachable!(),
        }
    }
}

#[async_trait::async_trait]
impl EthClient for FakeEthClient {
    async fn get_events(
        &self,
        from: BlockNumber,
        to: BlockNumber,
        _retries_left: usize,
    ) -> Result<Vec<Log>, Error> {
        let from = self.block_to_number(from).await;
        let to = self.block_to_number(to).await;
        let mut logs = vec![];
        for number in from..=to {
            if let Some(ops) = self.inner.read().await.transactions.get(&number) {
                logs.extend_from_slice(ops);
            }
            if let Some(ops) = self.inner.read().await.diamond_upgrades.get(&number) {
                logs.extend_from_slice(ops);
            }
            if let Some(ops) = self.inner.read().await.governance_upgrades.get(&number) {
                logs.extend_from_slice(ops);
            }
        }
        Ok(logs)
    }

    fn set_topics(&mut self, _topics: Vec<Hash>) {}

    async fn scheduler_vk_hash(&self, _verifier_address: Address) -> Result<H256, Error> {
        Ok(H256::zero())
    }

    async fn finalized_block_number(&self) -> Result<u64, Error> {
        Ok(self.inner.read().await.last_finalized_block_number)
    }
}

fn build_l1_tx(serial_id: u64, eth_block: u64) -> L1Tx {
    L1Tx {
        execute: Execute {
            contract_address: Address::repeat_byte(0x11),
            calldata: vec![1, 2, 3],
            factory_deps: None,
            value: U256::zero(),
        },
        common_data: L1TxCommonData {
            serial_id: PriorityOpId(serial_id),
            sender: [1u8; 20].into(),
            deadline_block: 0,
            eth_hash: [2; 32].into(),
            eth_block,
            gas_limit: Default::default(),
            max_fee_per_gas: Default::default(),
            gas_per_pubdata_limit: 1u32.into(),
            full_fee: Default::default(),
            layer_2_tip_fee: U256::from(10u8),
            refund_recipient: Address::zero(),
            to_mint: Default::default(),
            priority_queue_type: PriorityQueueType::Deque,
            op_processing_type: OpProcessingType::Common,
            canonical_tx_hash: H256::from_low_u64_le(serial_id),
        },
        received_timestamp_ms: 0,
    }
}

fn build_upgrade_tx(id: ProtocolVersionId, eth_block: u64) -> ProtocolUpgradeTx {
    ProtocolUpgradeTx {
        execute: Execute {
            contract_address: Address::repeat_byte(0x11),
            calldata: vec![1, 2, 3],
            factory_deps: None,
            value: U256::zero(),
        },
        common_data: ProtocolUpgradeTxCommonData {
            upgrade_id: id,
            sender: [1u8; 20].into(),
            eth_hash: [2; 32].into(),
            eth_block,
            gas_limit: Default::default(),
            max_fee_per_gas: Default::default(),
            gas_per_pubdata_limit: 1u32.into(),
            refund_recipient: Address::zero(),
            to_mint: Default::default(),
            canonical_tx_hash: H256::from_low_u64_be(id as u64),
        },
        received_timestamp_ms: 0,
    }
}

#[tokio::test]
async fn test_normal_operation_l1_txs() {
    let connection_pool = ConnectionPool::test_pool().await;
    setup_db(&connection_pool).await;

    let mut client = FakeEthClient::new();
    let mut watcher = EthWatch::new(
        Address::default(),
        None,
        client.clone(),
        &connection_pool,
        std::time::Duration::from_nanos(1),
    )
    .await;

    let mut storage = connection_pool.access_storage().await.unwrap();
    client
        .add_transactions(&[build_l1_tx(0, 10), build_l1_tx(1, 14), build_l1_tx(2, 18)])
        .await;
    client.set_last_finalized_block_number(15).await;
    // second tx will not be processed, as it's block is not finalized yet.
    watcher.loop_iteration(&mut storage).await.unwrap();
    let db_txs = get_all_db_txs(&mut storage).await;
    let mut db_txs: Vec<L1Tx> = db_txs
        .into_iter()
        .map(|tx| tx.try_into().unwrap())
        .collect();
    db_txs.sort_by_key(|tx| tx.common_data.serial_id);
    assert_eq!(db_txs.len(), 2);
    let db_tx = db_txs[0].clone();
    assert_eq!(db_tx.common_data.serial_id.0, 0);
    let db_tx = db_txs[1].clone();
    assert_eq!(db_tx.common_data.serial_id.0, 1);

    client.set_last_finalized_block_number(20).await;
    // now the second tx will be processed
    watcher.loop_iteration(&mut storage).await.unwrap();
    let db_txs = get_all_db_txs(&mut storage).await;
    let mut db_txs: Vec<L1Tx> = db_txs
        .into_iter()
        .map(|tx| tx.try_into().unwrap())
        .collect();
    db_txs.sort_by_key(|tx| tx.common_data.serial_id);
    assert_eq!(db_txs.len(), 3);
    let db_tx = db_txs[2].clone();
    assert_eq!(db_tx.common_data.serial_id.0, 2);
}

#[tokio::test]
async fn test_normal_operation_upgrades() {
    let connection_pool = ConnectionPool::test_pool().await;
    setup_db(&connection_pool).await;

    let mut client = FakeEthClient::new();
    let mut watcher = EthWatch::new(
        Address::default(),
        None,
        client.clone(),
        &connection_pool,
        std::time::Duration::from_nanos(1),
    )
    .await;

    let mut storage = connection_pool.access_storage().await.unwrap();
    client
        .add_diamond_upgrades(&[
            (
                ProtocolUpgrade {
                    id: ProtocolVersionId::latest(),
                    tx: None,
                    ..Default::default()
                },
                10,
            ),
            (
                ProtocolUpgrade {
                    id: ProtocolVersionId::next(),
                    tx: Some(build_upgrade_tx(ProtocolVersionId::next(), 18)),
                    ..Default::default()
                },
                18,
            ),
        ])
        .await;
    client.set_last_finalized_block_number(15).await;
    // second upgrade will not be processed, as it has less than 5 confirmations
    watcher.loop_iteration(&mut storage).await.unwrap();

    let db_ids = storage.protocol_versions_dal().all_version_ids().await;
    // there should be genesis version and just added version
    assert_eq!(db_ids.len(), 2);
    assert_eq!(db_ids[1], ProtocolVersionId::latest());

    client.set_last_finalized_block_number(20).await;
    // now the second upgrade will be processed
    watcher.loop_iteration(&mut storage).await.unwrap();
    let db_ids = storage.protocol_versions_dal().all_version_ids().await;
    assert_eq!(db_ids.len(), 3);
    assert_eq!(db_ids[2], ProtocolVersionId::next());

    // check that tx was saved with the last upgrade
    let tx = storage
        .protocol_versions_dal()
        .get_protocol_upgrade_tx(ProtocolVersionId::next())
        .await
        .unwrap();
    assert_eq!(tx.common_data.upgrade_id, ProtocolVersionId::next());
}

#[tokio::test]
async fn test_gap_in_upgrades() {
    let connection_pool = ConnectionPool::test_pool().await;
    setup_db(&connection_pool).await;

    let mut client = FakeEthClient::new();
    let mut watcher = EthWatch::new(
        Address::default(),
        None,
        client.clone(),
        &connection_pool,
        std::time::Duration::from_nanos(1),
    )
    .await;

    let mut storage = connection_pool.access_storage().await.unwrap();
    client
        .add_diamond_upgrades(&[(
            ProtocolUpgrade {
                id: ProtocolVersionId::next(),
                tx: None,
                ..Default::default()
            },
            10,
        )])
        .await;
    client.set_last_finalized_block_number(15).await;
    watcher.loop_iteration(&mut storage).await.unwrap();

    let db_ids = storage.protocol_versions_dal().all_version_ids().await;
    // there should be genesis version and just added version
    assert_eq!(db_ids.len(), 2);

    let previous_version = (ProtocolVersionId::latest() as u16 - 1).try_into().unwrap();
    let next_version = ProtocolVersionId::next();
    assert_eq!(db_ids[0], previous_version);
    assert_eq!(db_ids[1], next_version);
}

#[tokio::test]
async fn test_normal_operation_governance_upgrades() {
    let connection_pool = ConnectionPool::test_pool().await;
    setup_db(&connection_pool).await;

    let mut client = FakeEthClient::new();
    let mut watcher = EthWatch::new(
        Address::default(),
        Some(governance_contract()),
        client.clone(),
        &connection_pool,
        std::time::Duration::from_nanos(1),
    )
    .await;

    let mut storage = connection_pool.access_storage().await.unwrap();
    client
        .add_governance_upgrades(&[
            (
                ProtocolUpgrade {
                    id: ProtocolVersionId::latest(),
                    tx: None,
                    ..Default::default()
                },
                10,
            ),
            (
                ProtocolUpgrade {
                    id: ProtocolVersionId::next(),
                    tx: Some(build_upgrade_tx(ProtocolVersionId::next(), 18)),
                    ..Default::default()
                },
                18,
            ),
        ])
        .await;
    client.set_last_finalized_block_number(15).await;
    // second upgrade will not be processed, as it has less than 5 confirmations
    watcher.loop_iteration(&mut storage).await.unwrap();

    let db_ids = storage.protocol_versions_dal().all_version_ids().await;
    // there should be genesis version and just added version
    assert_eq!(db_ids.len(), 2);
    assert_eq!(db_ids[1], ProtocolVersionId::latest());

    client.set_last_finalized_block_number(20).await;
    // now the second upgrade will be processed
    watcher.loop_iteration(&mut storage).await.unwrap();
    let db_ids = storage.protocol_versions_dal().all_version_ids().await;
    assert_eq!(db_ids.len(), 3);
    assert_eq!(db_ids[2], ProtocolVersionId::next());

    // check that tx was saved with the last upgrade
    let tx = storage
        .protocol_versions_dal()
        .get_protocol_upgrade_tx(ProtocolVersionId::next())
        .await
        .unwrap();
    assert_eq!(tx.common_data.upgrade_id, ProtocolVersionId::next());
}

#[tokio::test]
#[should_panic]
async fn test_gap_in_single_batch() {
    let connection_pool = ConnectionPool::test_pool().await;
    setup_db(&connection_pool).await;

    let mut client = FakeEthClient::new();
    let mut watcher = EthWatch::new(
        Address::default(),
        None,
        client.clone(),
        &connection_pool,
        std::time::Duration::from_nanos(1),
    )
    .await;

    let mut storage = connection_pool.access_storage().await.unwrap();
    client
        .add_transactions(&[
            build_l1_tx(0, 10),
            build_l1_tx(1, 14),
            build_l1_tx(2, 14),
            build_l1_tx(3, 14),
            build_l1_tx(5, 14),
        ])
        .await;
    client.set_last_finalized_block_number(15).await;
    watcher.loop_iteration(&mut storage).await.unwrap();
}

#[tokio::test]
#[should_panic]
async fn test_gap_between_batches() {
    let connection_pool = ConnectionPool::test_pool().await;
    setup_db(&connection_pool).await;

    let mut client = FakeEthClient::new();
    let mut watcher = EthWatch::new(
        Address::default(),
        None,
        client.clone(),
        &connection_pool,
        std::time::Duration::from_nanos(1),
    )
    .await;

    let mut storage = connection_pool.access_storage().await.unwrap();
    client
        .add_transactions(&[
            // this goes to the first batch
            build_l1_tx(0, 10),
            build_l1_tx(1, 14),
            build_l1_tx(2, 14),
            // this goes to the second batch
            build_l1_tx(4, 20),
            build_l1_tx(5, 22),
        ])
        .await;
    client.set_last_finalized_block_number(15).await;
    watcher.loop_iteration(&mut storage).await.unwrap();
    let db_txs = get_all_db_txs(&mut storage).await;
    assert_eq!(db_txs.len(), 3);
    client.set_last_finalized_block_number(25).await;
    watcher.loop_iteration(&mut storage).await.unwrap();
}

#[tokio::test]
async fn test_overlapping_batches() {
    let connection_pool = ConnectionPool::test_pool().await;
    setup_db(&connection_pool).await;

    let mut client = FakeEthClient::new();
    let mut watcher = EthWatch::new(
        Address::default(),
        None,
        client.clone(),
        &connection_pool,
        std::time::Duration::from_nanos(1),
    )
    .await;

    let mut storage = connection_pool.access_storage().await.unwrap();
    client
        .add_transactions(&[
            // this goes to the first batch
            build_l1_tx(0, 10),
            build_l1_tx(1, 14),
            build_l1_tx(2, 14),
            // this goes to the second batch
            build_l1_tx(1, 20),
            build_l1_tx(2, 22),
            build_l1_tx(3, 23),
            build_l1_tx(4, 23),
        ])
        .await;
    client.set_last_finalized_block_number(15).await;
    watcher.loop_iteration(&mut storage).await.unwrap();
    let db_txs = get_all_db_txs(&mut storage).await;
    assert_eq!(db_txs.len(), 3);
    client.set_last_finalized_block_number(25).await;
    watcher.loop_iteration(&mut storage).await.unwrap();
    let db_txs = get_all_db_txs(&mut storage).await;
    assert_eq!(db_txs.len(), 5);
    let mut db_txs: Vec<L1Tx> = db_txs
        .into_iter()
        .map(|tx| tx.try_into().unwrap())
        .collect();
    db_txs.sort_by_key(|tx| tx.common_data.serial_id);
    let tx = db_txs[2].clone();
    assert_eq!(tx.common_data.serial_id.0, 2);
    let tx = db_txs[4].clone();
    assert_eq!(tx.common_data.serial_id.0, 4);
}

async fn get_all_db_txs(storage: &mut StorageProcessor<'_>) -> Vec<Transaction> {
    storage.transactions_dal().reset_mempool().await;
    storage
        .transactions_dal()
        .sync_mempool(vec![], vec![], 0, 0, 1000)
        .await
        .0
}

fn tx_into_log(tx: L1Tx) -> Log {
    let eth_block = tx.eth_block().0.into();

    let tx_data_token = Token::Tuple(vec![
        Token::Uint(0xff.into()),
        Token::Address(tx.common_data.sender),
        Token::Address(tx.execute.contract_address),
        Token::Uint(tx.common_data.gas_limit),
        Token::Uint(tx.common_data.gas_per_pubdata_limit),
        Token::Uint(tx.common_data.max_fee_per_gas),
        Token::Uint(U256::zero()),
        Token::Address(Address::zero()),
        Token::Uint(tx.common_data.serial_id.0.into()),
        Token::Uint(tx.execute.value),
        Token::FixedArray(vec![
            Token::Uint(U256::zero()),
            Token::Uint(U256::zero()),
            Token::Uint(U256::zero()),
            Token::Uint(U256::zero()),
        ]),
        Token::Bytes(tx.execute.calldata),
        Token::Bytes(Vec::new()),
        Token::Array(Vec::new()),
        Token::Bytes(Vec::new()),
        Token::Bytes(Vec::new()),
    ]);

    let data = encode(&[
        Token::Uint(tx.common_data.serial_id.0.into()),
        Token::FixedBytes(H256::random().0.to_vec()),
        Token::Uint(u64::MAX.into()),
        tx_data_token,
        Token::Array(Vec::new()),
    ]);

    Log {
        address: Address::repeat_byte(0x1),
        topics: vec![state_transition_chain_contract()
            .event("NewPriorityRequest")
            .expect("NewPriorityRequest event is missing in abi")
            .signature()],
        data: data.into(),
        block_hash: Some(H256::repeat_byte(0x11)),
        block_number: Some(eth_block),
        transaction_hash: Some(H256::random()),
        transaction_index: Some(0u64.into()),
        log_index: Some(0u64.into()),
        transaction_log_index: Some(0u64.into()),
        log_type: None,
        removed: None,
    }
}

fn upgrade_into_diamond_proxy_log(upgrade: ProtocolUpgrade, eth_block: u64) -> Log {
    let diamond_cut = upgrade_into_diamond_cut(upgrade);
    let data = encode(&[diamond_cut, Token::FixedBytes(vec![0u8; 32])]);
    Log {
        address: Address::repeat_byte(0x1),
<<<<<<< HEAD
        topics: vec![old_zksync_contract()
            .event("ProposeTransparentUpgrade")
            .expect("ProposeTransparentUpgrade event is missing in abi")
            .signature()],
=======
        topics: vec![UPGRADE_PROPOSAL_SIGNATURE],
>>>>>>> e61d9e5f
        data: data.into(),
        block_hash: Some(H256::repeat_byte(0x11)),
        block_number: Some(eth_block.into()),
        transaction_hash: Some(H256::random()),
        transaction_index: Some(0u64.into()),
        log_index: Some(0u64.into()),
        transaction_log_index: Some(0u64.into()),
        log_type: None,
        removed: None,
    }
}

fn upgrade_into_governor_log(upgrade: ProtocolUpgrade, eth_block: u64) -> Log {
    let diamond_cut = upgrade_into_diamond_cut(upgrade);
    let execute_upgrade_selector = zksync_contract()
        .function("executeUpgrade")
        .unwrap()
        .short_signature();
    let diamond_upgrade_calldata = execute_upgrade_selector
        .iter()
        .copied()
        .chain(encode(&[diamond_cut]))
        .collect();
    let governance_call = Token::Tuple(vec![
        Token::Address(Default::default()),
        Token::Uint(U256::default()),
        Token::Bytes(diamond_upgrade_calldata),
    ]);
    let governance_operation = Token::Tuple(vec![
        Token::Array(vec![governance_call]),
        Token::FixedBytes(vec![0u8; 32]),
        Token::FixedBytes(vec![0u8; 32]),
    ]);
    let final_data = encode(&[Token::FixedBytes(vec![0u8; 32]), governance_operation]);

    Log {
        address: Address::repeat_byte(0x1),
        topics: vec![
            governance_contract()
                .event("TransparentOperationScheduled")
                .expect("TransparentOperationScheduled event is missing in abi")
                .signature(),
            Default::default(),
        ],
        data: final_data.into(),
        block_hash: Some(H256::repeat_byte(0x11)),
        block_number: Some(eth_block.into()),
        transaction_hash: Some(H256::random()),
        transaction_index: Some(0u64.into()),
        log_index: Some(0u64.into()),
        transaction_log_index: Some(0u64.into()),
        log_type: None,
        removed: None,
    }
}

fn upgrade_into_diamond_cut(upgrade: ProtocolUpgrade) -> Token {
    let tx_data_token = if let Some(tx) = upgrade.tx {
        Token::Tuple(vec![
            Token::Uint(0xfe.into()),
            Token::Address(tx.common_data.sender),
            Token::Address(tx.execute.contract_address),
            Token::Uint(tx.common_data.gas_limit),
            Token::Uint(tx.common_data.gas_per_pubdata_limit),
            Token::Uint(tx.common_data.max_fee_per_gas),
            Token::Uint(U256::zero()),
            Token::Address(Address::zero()),
            Token::Uint((tx.common_data.upgrade_id as u16).into()),
            Token::Uint(tx.execute.value),
            Token::FixedArray(vec![
                Token::Uint(U256::zero()),
                Token::Uint(U256::zero()),
                Token::Uint(U256::zero()),
                Token::Uint(U256::zero()),
            ]),
            Token::Bytes(tx.execute.calldata),
            Token::Bytes(Vec::new()),
            Token::Array(Vec::new()),
            Token::Bytes(Vec::new()),
            Token::Bytes(Vec::new()),
        ])
    } else {
        Token::Tuple(vec![
            Token::Uint(0.into()),
            Token::Address(Default::default()),
            Token::Address(Default::default()),
            Token::Uint(Default::default()),
            Token::Uint(Default::default()),
            Token::Uint(Default::default()),
            Token::Uint(Default::default()),
            Token::Address(Default::default()),
            Token::Uint(Default::default()),
            Token::Uint(Default::default()),
            Token::FixedArray(vec![
                Token::Uint(Default::default()),
                Token::Uint(Default::default()),
                Token::Uint(Default::default()),
                Token::Uint(Default::default()),
            ]),
            Token::Bytes(Default::default()),
            Token::Bytes(Default::default()),
            Token::Array(Default::default()),
            Token::Bytes(Default::default()),
            Token::Bytes(Default::default()),
        ])
    };

    let upgrade_token = Token::Tuple(vec![
        tx_data_token,
        Token::Array(Vec::new()),
        Token::FixedBytes(
            upgrade
                .bootloader_code_hash
                .unwrap_or_default()
                .as_bytes()
                .to_vec(),
        ),
        Token::FixedBytes(
            upgrade
                .default_account_code_hash
                .unwrap_or_default()
                .as_bytes()
                .to_vec(),
        ),
        Token::Address(upgrade.verifier_address.unwrap_or_default()),
        Token::Tuple(vec![
            Token::FixedBytes(
                upgrade
                    .verifier_params
                    .unwrap_or_default()
                    .recursion_node_level_vk_hash
                    .as_bytes()
                    .to_vec(),
            ),
            Token::FixedBytes(
                upgrade
                    .verifier_params
                    .unwrap_or_default()
                    .recursion_leaf_level_vk_hash
                    .as_bytes()
                    .to_vec(),
            ),
            Token::FixedBytes(
                upgrade
                    .verifier_params
                    .unwrap_or_default()
                    .recursion_circuits_set_vks_hash
                    .as_bytes()
                    .to_vec(),
            ),
        ]),
        Token::Bytes(Default::default()),
        Token::Bytes(Default::default()),
        Token::Uint(upgrade.timestamp.into()),
        Token::Uint((upgrade.id as u16).into()),
        Token::Address(Default::default()),
    ]);

    Token::Tuple(vec![
        Token::Array(vec![]),
        Token::Address(Default::default()),
        Token::Bytes(
            vec![0u8; 4]
                .into_iter()
                .chain(encode(&[upgrade_token]))
                .collect(),
        ),
    ])
}

async fn setup_db(connection_pool: &ConnectionPool) {
    connection_pool
        .access_storage()
        .await
        .unwrap()
        .protocol_versions_dal()
        .save_protocol_version_with_tx(ProtocolVersion {
            id: (ProtocolVersionId::latest() as u16 - 1).try_into().unwrap(),
            ..Default::default()
        })
        .await;
}<|MERGE_RESOLUTION|>--- conflicted
+++ resolved
@@ -4,11 +4,7 @@
 
 use tokio::sync::RwLock;
 
-<<<<<<< HEAD
 use zksync_contracts::{governance_contract, state_transition_chain_contract};
-=======
-use zksync_contracts::{governance_contract, zksync_contract};
->>>>>>> e61d9e5f
 use zksync_dal::{ConnectionPool, StorageProcessor};
 use zksync_types::protocol_version::{ProtocolUpgradeTx, ProtocolUpgradeTxCommonData};
 use zksync_types::web3::types::{Address, BlockNumber};
@@ -22,11 +18,7 @@
 
 use super::client::Error;
 use crate::eth_watch::{
-<<<<<<< HEAD
-    client::EthClient, event_processors::upgrades::old_zksync_contract, EthWatch,
-=======
     client::EthClient, event_processors::upgrades::UPGRADE_PROPOSAL_SIGNATURE, EthWatch,
->>>>>>> e61d9e5f
 };
 
 struct FakeEthClientData {
@@ -601,14 +593,7 @@
     let data = encode(&[diamond_cut, Token::FixedBytes(vec![0u8; 32])]);
     Log {
         address: Address::repeat_byte(0x1),
-<<<<<<< HEAD
-        topics: vec![old_zksync_contract()
-            .event("ProposeTransparentUpgrade")
-            .expect("ProposeTransparentUpgrade event is missing in abi")
-            .signature()],
-=======
         topics: vec![UPGRADE_PROPOSAL_SIGNATURE],
->>>>>>> e61d9e5f
         data: data.into(),
         block_hash: Some(H256::repeat_byte(0x11)),
         block_number: Some(eth_block.into()),
