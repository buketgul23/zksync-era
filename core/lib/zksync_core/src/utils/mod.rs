--- conflicted
+++ resolved
@@ -186,13 +186,8 @@
         let pool_copy = pool.clone();
         tokio::spawn(async move {
             tokio::time::sleep(Duration::from_millis(25)).await;
-<<<<<<< HEAD
-            let mut storage = pool_copy.access_storage().await.unwrap();
+            let mut storage = pool_copy.connection().await.unwrap();
             insert_genesis_batch(&mut storage, &GenesisParams::mock())
-=======
-            let mut storage = pool_copy.connection().await.unwrap();
-            ensure_genesis_state(&mut storage, L2ChainId::default(), &GenesisParams::mock())
->>>>>>> b82d093a
                 .await
                 .unwrap();
         });
