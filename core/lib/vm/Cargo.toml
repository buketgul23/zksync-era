--- conflicted
+++ resolved
@@ -10,13 +10,8 @@
 categories = ["cryptography"]
 
 [dependencies]
-<<<<<<< HEAD
-vise = { git = "https://github.com/matter-labs/vise.git", version = "0.1.0", rev = "9d097ab747b037b6e62504df1db5b975425b6bdd" }
+vise = { git = "https://github.com/matter-labs/vise.git", version = "0.1.0", rev = "dd05139b76ab0843443ab3ff730174942c825dae" }
 zk_evm = { git = "https://github.com/matter-labs/era-zk_evm.git", branch = "v1.4.0" }
-=======
-vise = { git = "https://github.com/matter-labs/vise.git", version = "0.1.0", rev = "dd05139b76ab0843443ab3ff730174942c825dae" }
-zk_evm = { git = "https://github.com/matter-labs/era-zk_evm.git", branch = "v1.3.3" }
->>>>>>> 4010c7ea
 zksync_config = { path = "../config" }
 zksync_types = { path = "../types" }
 zksync_utils = { path = "../utils" }
