--- conflicted
+++ resolved
@@ -1,169 +1,4 @@
-<<<<<<< HEAD
-use std::{fmt, ops, str::FromStr, sync::Arc};
-
-use codegen::serialize_proof;
-use serde::{Deserialize, Serialize};
-use zkevm_test_harness::{
-    abstract_zksync_circuit::concrete_circuits::ZkSyncCircuit,
-    bellman::{bn256::Bn256, plonk::better_better_cs::proof::Proof},
-    witness::oracle::VmWitnessOracle,
-};
-use zksync_basic_types::{ethabi::Token, L1BatchNumber};
-
-use crate::{
-    commitment::L1BatchWithMetadata, l1_batch_commit_data_generator::L1BatchCommitDataGenerator,
-    ProtocolVersionId, U256,
-};
-
-fn l1_batch_range_from_batches(
-    batches: &[L1BatchWithMetadata],
-) -> ops::RangeInclusive<L1BatchNumber> {
-    let start = batches
-        .first()
-        .map(|l1_batch| l1_batch.header.number)
-        .unwrap_or_default();
-    let end = batches
-        .last()
-        .map(|l1_batch| l1_batch.header.number)
-        .unwrap_or_default();
-    start..=end
-}
-
-#[derive(Debug, Clone)]
-pub struct L1BatchCommitOperation {
-    pub last_committed_l1_batch: L1BatchWithMetadata,
-    pub l1_batches: Vec<L1BatchWithMetadata>,
-    pub l1_batch_commit_data_generator: Arc<dyn L1BatchCommitDataGenerator>,
-}
-
-impl L1BatchCommitOperation {
-    pub fn get_eth_tx_args(&self) -> Vec<Token> {
-        let stored_batch_info = self.last_committed_l1_batch.l1_header_data();
-        let l1_batches_to_commit = self
-            .l1_batches
-            .iter()
-            .map(|l1_batch_with_metadata| {
-                self.l1_batch_commit_data_generator
-                    .l1_commit_data(l1_batch_with_metadata)
-            })
-            .collect();
-
-        vec![stored_batch_info, Token::Array(l1_batches_to_commit)]
-    }
-
-    pub fn l1_batch_range(&self) -> ops::RangeInclusive<L1BatchNumber> {
-        l1_batch_range_from_batches(&self.l1_batches)
-    }
-}
-
-#[derive(Debug, Clone)]
-pub struct L1BatchCreateProofOperation {
-    pub l1_batches: Vec<L1BatchWithMetadata>,
-    pub proofs_to_pad: usize,
-}
-
-#[derive(Clone, Serialize, Deserialize)]
-pub struct L1BatchProofForL1 {
-    pub aggregation_result_coords: [[u8; 32]; 4],
-    pub scheduler_proof: Proof<Bn256, ZkSyncCircuit<Bn256, VmWitnessOracle<Bn256>>>,
-}
-
-impl fmt::Debug for L1BatchProofForL1 {
-    fn fmt(&self, formatter: &mut fmt::Formatter<'_>) -> fmt::Result {
-        formatter
-            .debug_struct("L1BatchProofForL1")
-            .field("aggregation_result_coords", &self.aggregation_result_coords)
-            .finish_non_exhaustive()
-    }
-}
-
-#[derive(Debug, Clone)]
-pub struct L1BatchProofOperation {
-    pub prev_l1_batch: L1BatchWithMetadata,
-    pub l1_batches: Vec<L1BatchWithMetadata>,
-    pub proofs: Vec<L1BatchProofForL1>,
-    pub should_verify: bool,
-}
-
-impl L1BatchProofOperation {
-    pub fn get_eth_tx_args(&self) -> Vec<Token> {
-        let prev_l1_batch = self.prev_l1_batch.l1_header_data();
-        let batches_arg = self
-            .l1_batches
-            .iter()
-            .map(L1BatchWithMetadata::l1_header_data)
-            .collect();
-        let batches_arg = Token::Array(batches_arg);
-
-        if self.should_verify {
-            // currently we only support submitting a single proof
-            assert_eq!(self.proofs.len(), 1);
-            assert_eq!(self.l1_batches.len(), 1);
-
-            let L1BatchProofForL1 {
-                aggregation_result_coords,
-                scheduler_proof,
-            } = self.proofs.first().unwrap();
-
-            let (_, proof) = serialize_proof(scheduler_proof);
-
-            let aggregation_result_coords = if self.l1_batches[0]
-                .header
-                .protocol_version
-                .unwrap()
-                .is_pre_boojum()
-            {
-                Token::Array(
-                    aggregation_result_coords
-                        .iter()
-                        .map(|bytes| Token::Uint(U256::from_big_endian(bytes)))
-                        .collect(),
-                )
-            } else {
-                Token::Array(Vec::new())
-            };
-            let proof_input = Token::Tuple(vec![
-                aggregation_result_coords,
-                Token::Array(proof.into_iter().map(Token::Uint).collect()),
-            ]);
-
-            vec![prev_l1_batch, batches_arg, proof_input]
-        } else {
-            vec![
-                prev_l1_batch,
-                batches_arg,
-                Token::Tuple(vec![Token::Array(vec![]), Token::Array(vec![])]),
-            ]
-        }
-    }
-
-    pub fn l1_batch_range(&self) -> ops::RangeInclusive<L1BatchNumber> {
-        l1_batch_range_from_batches(&self.l1_batches)
-    }
-}
-
-#[derive(Debug, Clone)]
-pub struct L1BatchExecuteOperation {
-    pub l1_batches: Vec<L1BatchWithMetadata>,
-}
-
-impl L1BatchExecuteOperation {
-    pub fn get_eth_tx_args(&self) -> Vec<Token> {
-        vec![Token::Array(
-            self.l1_batches
-                .iter()
-                .map(L1BatchWithMetadata::l1_header_data)
-                .collect(),
-        )]
-    }
-
-    pub fn l1_batch_range(&self) -> ops::RangeInclusive<L1BatchNumber> {
-        l1_batch_range_from_batches(&self.l1_batches)
-    }
-}
-=======
 use std::{fmt, str::FromStr};
->>>>>>> 5ec41b2e
 
 #[derive(Debug, Clone, Copy, PartialEq, Eq, Hash)]
 pub enum AggregatedActionType {
