--- conflicted
+++ resolved
@@ -17,11 +17,6 @@
 mod object_store;
 mod observability;
 mod proof_data_handler;
-<<<<<<< HEAD
-mod snapshots_creator;
-
-=======
->>>>>>> cc78e1d9
 pub mod proto;
 mod prover;
 mod snapshots_creator;
