--- conflicted
+++ resolved
@@ -22,6 +22,7 @@
     VmBoojumIntegration(crate::vm_boojum_integration::Vm<S, H>),
     Vm1_4_1(crate::vm_1_4_1::Vm<S, H>),
     Vm1_4_2(crate::vm_1_4_2::Vm<S, H>),
+    VmLocal(crate::vm_latest::Vm<S, H>),
 }
 
 macro_rules! dispatch_vm {
@@ -35,6 +36,8 @@
             VmInstance::VmBoojumIntegration(vm) => vm.$function($($params)*),
             VmInstance::Vm1_4_1(vm) => vm.$function($($params)*),
             VmInstance::Vm1_4_2(vm) => vm.$function($($params)*),
+            VmInstance::VmLocal(vm) => vm.$function($($params)*),
+
         }
     };
 }
@@ -210,15 +213,14 @@
                 let vm = crate::vm_1_4_1::Vm::new(l1_batch_env, system_env, storage_view);
                 VmInstance::Vm1_4_1(vm)
             }
-<<<<<<< HEAD
-            VmVersion::Vm1_4_2 | VmVersion::Local => {
-                let vm = crate::vm_latest::Vm::new(l1_batch_env, system_env, storage_view);
-=======
             VmVersion::Vm1_4_2 => {
                 let vm = crate::vm_1_4_2::Vm::new(l1_batch_env, system_env, storage_view);
->>>>>>> f7c5c142
                 VmInstance::Vm1_4_2(vm)
             }
+            VmVersion::Local => {
+                let vm = crate::vm_latest::Vm::new(l1_batch_env, system_env, storage_view);
+                VmInstance::VmLocal(vm)
+            }
         }
     }
 }